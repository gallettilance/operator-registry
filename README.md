--- conflicted
+++ resolved
@@ -7,14 +7,9 @@
 
 This project provides the following binaries:
 
-<<<<<<< HEAD
  * `opm`, which generates and updates registry databases as well as the index images that encapsulate them.
  * `initializer`, which takes as an input a directory of operator manifests and outputs a sqlite database containing the same data for querying
    * Deprecated - use `opm registry|index add` instead 
-=======
- * `opm`, which generates and updates registry databases as well as the index images that encapsulate them. 
- * `initializer`, which takes as an input a directory of operator manifests and outputs a sqlite database containing the same data for querying.
->>>>>>> 7c76adf4
  * `registry-server`, which takes a sqlite database loaded with manifests, and exposes a gRPC interface to it.
    * Deprecated - use `opm registry serve` instead 
  * `configmap-server`, which takes a kubeconfig and a configmap reference, and parses the configmap into the sqlite database before exposing it via the same interface as `registry-server`.
